/-
Copyright (c) 2019 Kenny Lau, Chris Hughes. All rights reserved.
Released under Apache 2.0 license as described in the file LICENSE.
Authors: Kenny Lau, Chris Hughes

Direct limit of modules, abelian groups, rings, and fields.

See Atiyah-Macdonald PP.32-33, Matsumura PP.269-270

Generalizes the notion of "union", or "gluing", of incomparable modules over the same ring,
or incomparable abelian groups, or rings, or fields.

It is constructed as a quotient of the free module (for the module case) or quotient of
the free commutative ring (for the ring case) instead of a quotient of the disjoint union
so as to make the operations (addition etc.) "computable".
-/

import linear_algebra.direct_sum_module
import algebra.big_operators
import ring_theory.free_comm_ring
import ring_theory.ideal_operations

universes u v w u₁

open lattice submodule

variables {R : Type u} [ring R]
variables {ι : Type v} [nonempty ι]
variables [directed_order ι] [decidable_eq ι]
variables (G : ι → Type w) [Π i, decidable_eq (G i)]

/-- A directed system is a functor from the category (directed poset) to another category.
This is used for abelian groups and rings and fields because their maps are not bundled.
See module.directed_system -/
class directed_system (f : Π i j, i ≤ j → G i → G j) : Prop :=
(map_self : ∀ i x h, f i i h x = x)
(map_map : ∀ i j k hij hjk x, f j k hjk (f i j hij x) = f i k (le_trans hij hjk) x)

namespace module

variables [Π i, add_comm_group (G i)] [Π i, module R (G i)]

/-- A directed system is a functor from the category (directed poset) to the category of R-modules. -/
class directed_system (f : Π i j, i ≤ j → G i →ₗ[R] G j) : Prop :=
(map_self : ∀ i x h, f i i h x = x)
(map_map : ∀ i j k hij hjk x, f j k hjk (f i j hij x) = f i k (le_trans hij hjk) x)

variables (f : Π i j, i ≤ j → G i →ₗ[R] G j) [directed_system G f]

/-- The direct limit of a directed system is the modules glued together along the maps. -/
def direct_limit : Type (max v w) :=
(span R $ { a | ∃ (i j) (H : i ≤ j) x,
  direct_sum.lof R ι G i x - direct_sum.lof R ι G j (f i j H x) = a }).quotient

namespace direct_limit

instance : add_comm_group (direct_limit G f) := quotient.add_comm_group _
instance : module R (direct_limit G f) := quotient.module _

variables (R ι)
/-- The canonical map from a component to the direct limit. -/
def of (i) : G i →ₗ[R] direct_limit G f :=
(mkq _).comp $ direct_sum.lof R ι G i
variables {R ι G f}

@[simp] lemma of_f {i j hij x} : (of R ι G f j (f i j hij x)) = of R ι G f i x :=
eq.symm $ (submodule.quotient.eq _).2 $ subset_span ⟨i, j, hij, x, rfl⟩

/-- Every element of the direct limit corresponds to some element in
some component of the directed system. -/
theorem exists_of (z : direct_limit G f) : ∃ i x, of R ι G f i x = z :=
nonempty.elim (by apply_instance) $ assume ind : ι,
quotient.induction_on' z $ λ z, direct_sum.induction_on z
  ⟨ind, 0, linear_map.map_zero _⟩
  (λ i x, ⟨i, x, rfl⟩)
  (λ p q ⟨i, x, ihx⟩ ⟨j, y, ihy⟩, let ⟨k, hik, hjk⟩ := directed_order.directed i j in
    ⟨k, f i k hik x + f j k hjk y, by rw [linear_map.map_add, of_f, of_f, ihx, ihy]; refl⟩)

@[elab_as_eliminator]
protected theorem induction_on {C : direct_limit G f → Prop} (z : direct_limit G f)
  (ih : ∀ i x, C (of R ι G f i x)) : C z :=
let ⟨i, x, h⟩ := exists_of z in h ▸ ih i x

variables {P : Type u₁} [add_comm_group P] [module R P] (g : Π i, G i →ₗ[R] P)
variables (Hg : ∀ i j hij x, g j (f i j hij x) = g i x)
include Hg

variables (R ι G f)
/-- The universal property of the direct limit: maps from the components to another module
that respect the directed system structure (i.e. make some diagram commute) give rise
to a unique map out of the direct limit. -/
def lift : direct_limit G f →ₗ[R] P :=
liftq _ (direct_sum.to_module R ι P g)
  (span_le.2 $ λ a ⟨i, j, hij, x, hx⟩, by rw [← hx, mem_coe, linear_map.sub_mem_ker_iff,
    direct_sum.to_module_lof, direct_sum.to_module_lof, Hg])
variables {R ι G f}

omit Hg
lemma lift_of {i} (x) : lift R ι G f g Hg (of R ι G f i x) = g i x :=
direct_sum.to_module_lof R _ _

theorem lift_unique (F : direct_limit G f →ₗ[R] P) (x) :
  F x = lift R ι G f (λ i, F.comp $ of R ι G f i)
    (λ i j hij x, by rw [linear_map.comp_apply, of_f]; refl) x :=
direct_limit.induction_on x $ λ i x, by rw lift_of; refl

section totalize
open_locale classical
variables (G f)
noncomputable def totalize : Π i j, G i →ₗ[R] G j :=
λ i j, if h : i ≤ j then f i j h else 0
variables {G f}

lemma totalize_apply (i j x) :
  totalize G f i j x = if h : i ≤ j then f i j h x else 0 :=
if h : i ≤ j
  then by dsimp only [totalize]; rw [dif_pos h, dif_pos h]
  else by dsimp only [totalize]; rw [dif_neg h, dif_neg h, linear_map.zero_apply]
end totalize

lemma to_module_totalize_of_le {x : direct_sum ι G} {i j : ι}
  (hij : i ≤ j) (hx : ∀ k ∈ x.support, k ≤ i) :
  direct_sum.to_module R ι (G j) (λ k, totalize G f k j) x =
  f i j hij (direct_sum.to_module R ι (G i) (λ k, totalize G f k i) x) :=
begin
  rw [← @dfinsupp.sum_single ι G _ _ _ x],
  unfold dfinsupp.sum,
  simp only [linear_map.map_sum],
  refine finset.sum_congr rfl (λ k hk, _),
  rw direct_sum.single_eq_lof R k (x k),
  simp [totalize_apply, hx k hk, le_trans (hx k hk) hij, directed_system.map_map f]
end

lemma of.zero_exact_aux {x : direct_sum ι G} (H : submodule.quotient.mk x = (0 : direct_limit G f)) :
  ∃ j, (∀ k ∈ x.support, k ≤ j) ∧ direct_sum.to_module R ι (G j) (λ i, totalize G f i j) x = (0 : G j) :=
nonempty.elim (by apply_instance) $ assume ind : ι,
span_induction ((quotient.mk_eq_zero _).1 H)
  (λ x ⟨i, j, hij, y, hxy⟩, let ⟨k, hik, hjk⟩ := directed_order.directed i j in
    ⟨k, begin
      clear_,
      subst hxy,
      split,
      { intros i0 hi0,
        rw [dfinsupp.mem_support_iff, dfinsupp.sub_apply, ← direct_sum.single_eq_lof,
            ← direct_sum.single_eq_lof, dfinsupp.single_apply, dfinsupp.single_apply] at hi0,
        split_ifs at hi0 with hi hj hj, { rwa hi at hik }, { rwa hi at hik }, { rwa hj at hjk },
        exfalso, apply hi0, rw sub_zero },
      simp [linear_map.map_sub, totalize_apply, hik, hjk,
        directed_system.map_map f, direct_sum.apply_eq_component,
        direct_sum.component.of],
    end⟩)
  ⟨ind, λ _ h, (finset.not_mem_empty _ h).elim, linear_map.map_zero _⟩
  (λ x y ⟨i, hi, hxi⟩ ⟨j, hj, hyj⟩,
    let ⟨k, hik, hjk⟩ := directed_order.directed i j in
    ⟨k, λ l hl,
      (finset.mem_union.1 (dfinsupp.support_add hl)).elim
        (λ hl, le_trans (hi _ hl) hik)
        (λ hl, le_trans (hj _ hl) hjk),
      by simp [linear_map.map_add, hxi, hyj,
          to_module_totalize_of_le hik hi,
          to_module_totalize_of_le hjk hj]⟩)
  (λ a x ⟨i, hi, hxi⟩,
    ⟨i, λ k hk, hi k (dfinsupp.support_smul hk),
      by simp [linear_map.map_smul, hxi]⟩)

/-- A component that corresponds to zero in the direct limit is already zero in some
bigger module in the directed system. -/
theorem of.zero_exact {i x} (H : of R ι G f i x = 0) :
  ∃ j hij, f i j hij x = (0 : G j) :=
let ⟨j, hj, hxj⟩ := of.zero_exact_aux H in
if hx0 : x = 0 then ⟨i, le_refl _, by simp [hx0]⟩
else
  have hij : i ≤ j, from hj _ $
    by simp [direct_sum.apply_eq_component, hx0],
  ⟨j, hij, by simpa [totalize_apply, hij] using hxj⟩

end direct_limit

end module


namespace add_comm_group

variables [Π i, add_comm_group (G i)]

/-- The direct limit of a directed system is the abelian groups glued together along the maps. -/
def direct_limit (f : Π i j, i ≤ j → G i → G j)
  [Π i j hij, is_add_group_hom (f i j hij)] [directed_system G f] : Type* :=
@module.direct_limit ℤ _ ι _ _ _ G _ _ _
  (λ i j hij, is_add_group_hom.to_linear_map $ f i j hij)
  ⟨directed_system.map_self f, directed_system.map_map f⟩

namespace direct_limit

variables (f : Π i j, i ≤ j → G i → G j)
variables [Π i j hij, is_add_group_hom (f i j hij)] [directed_system G f]

lemma directed_system : module.directed_system G (λ i j hij, is_add_group_hom.to_linear_map $ f i j hij) :=
⟨directed_system.map_self f, directed_system.map_map f⟩

local attribute [instance] directed_system

instance : add_comm_group (direct_limit G f) :=
module.direct_limit.add_comm_group G (λ i j hij, is_add_group_hom.to_linear_map $ f i j hij)

set_option class.instance_max_depth 50

/-- The canonical map from a component to the direct limit. -/
def of (i) : G i → direct_limit G f :=
module.direct_limit.of ℤ ι G (λ i j hij, is_add_group_hom.to_linear_map $ f i j hij) i
variables {G f}

instance of.is_add_group_hom (i) : is_add_group_hom (of G f i) :=
linear_map.is_add_group_hom _

@[simp] lemma of_f {i j} (hij) (x) : of G f j (f i j hij x) = of G f i x :=
module.direct_limit.of_f

@[simp] lemma of_zero (i) : of G f i 0 = 0 := is_add_group_hom.map_zero _
@[simp] lemma of_add (i x y) : of G f i (x + y) = of G f i x + of G f i y := is_add_hom.map_add _ _ _
@[simp] lemma of_neg (i x) : of G f i (-x) = -of G f i x := is_add_group_hom.map_neg _ _
@[simp] lemma of_sub (i x y) : of G f i (x - y) = of G f i x - of G f i y := is_add_group_hom.map_sub _ _ _

@[elab_as_eliminator]
protected theorem induction_on {C : direct_limit G f → Prop} (z : direct_limit G f)
  (ih : ∀ i x, C (of G f i x)) : C z :=
module.direct_limit.induction_on z ih

/-- A component that corresponds to zero in the direct limit is already zero in some
bigger module in the directed system. -/
theorem of.zero_exact (i x) (h : of G f i x = 0) : ∃ j hij, f i j hij x = 0 :=
module.direct_limit.of.zero_exact h

variables (P : Type u₁) [add_comm_group P]
variables (g : Π i, G i → P) [Π i, is_add_group_hom (g i)]
variables (Hg : ∀ i j hij x, g j (f i j hij x) = g i x)

variables (G f)
/-- The universal property of the direct limit: maps from the components to another abelian group
that respect the directed system structure (i.e. make some diagram commute) give rise
to a unique map out of the direct limit. -/
def lift : direct_limit G f → P :=
module.direct_limit.lift ℤ ι G (λ i j hij, is_add_group_hom.to_linear_map $ f i j hij)
  (λ i, is_add_group_hom.to_linear_map $ g i) Hg
variables {G f}

instance lift.is_add_group_hom : is_add_group_hom (lift G f P g Hg) :=
linear_map.is_add_group_hom _

@[simp] lemma lift_of (i x) : lift G f P g Hg (of G f i x) = g i x :=
module.direct_limit.lift_of _ _ _

@[simp] lemma lift_zero : lift G f P g Hg 0 = 0 := is_add_group_hom.map_zero _
@[simp] lemma lift_add (x y) : lift G f P g Hg (x + y) = lift G f P g Hg x + lift G f P g Hg y := is_add_hom.map_add _ _ _
@[simp] lemma lift_neg (x) : lift G f P g Hg (-x) = -lift G f P g Hg x := is_add_group_hom.map_neg _ _
@[simp] lemma lift_sub (x y) : lift G f P g Hg (x - y) = lift G f P g Hg x - lift G f P g Hg y := is_add_group_hom.map_sub _ _ _

lemma lift_unique (F : direct_limit G f → P) [is_add_group_hom F] (x) :
  F x = lift G f P (λ i x, F $ of G f i x) (λ i j hij x, by rw of_f) x :=
direct_limit.induction_on x $ λ i x, by rw lift_of

end direct_limit

end add_comm_group


namespace ring

variables [Π i, comm_ring (G i)]
variables (f : Π i j, i ≤ j → G i → G j)
variables [Π i j hij, is_ring_hom (f i j hij)]
variables [directed_system G f]

open free_comm_ring

/-- The direct limit of a directed system is the rings glued together along the maps. -/
def direct_limit : Type (max v w) :=
(ideal.span { a | (∃ i j H x, of (⟨j, f i j H x⟩ : Σ i, G i) - of ⟨i, x⟩ = a) ∨
  (∃ i, of (⟨i, 1⟩ : Σ i, G i) - 1 = a) ∨
  (∃ i x y, of (⟨i, x + y⟩ : Σ i, G i) - (of ⟨i, x⟩ + of ⟨i, y⟩) = a) ∨
  (∃ i x y, of (⟨i, x * y⟩ : Σ i, G i) - (of ⟨i, x⟩ * of ⟨i, y⟩) = a) }).quotient

namespace direct_limit

instance : comm_ring (direct_limit G f) :=
ideal.quotient.comm_ring _

instance : ring (direct_limit G f) :=
comm_ring.to_ring _

/-- The canonical map from a component to the direct limit. -/
def of (i) (x : G i) : direct_limit G f :=
ideal.quotient.mk _ $ of ⟨i, x⟩

variables {G f}

instance of.is_ring_hom (i) : is_ring_hom (of G f i) :=
{ map_one := ideal.quotient.eq.2 $ subset_span $ or.inr $ or.inl ⟨i, rfl⟩,
  map_mul := λ x y, ideal.quotient.eq.2 $ subset_span $ or.inr $ or.inr $ or.inr ⟨i, x, y, rfl⟩,
  map_add := λ x y, ideal.quotient.eq.2 $ subset_span $ or.inr $ or.inr $ or.inl ⟨i, x, y, rfl⟩ }

@[simp] lemma of_f {i j} (hij) (x) : of G f j (f i j hij x) = of G f i x :=
ideal.quotient.eq.2 $ subset_span $ or.inl ⟨i, j, hij, x, rfl⟩

@[simp] lemma of_zero (i) : of G f i 0 = 0 := is_ring_hom.map_zero _
@[simp] lemma of_one (i) : of G f i 1 = 1 := is_ring_hom.map_one _
@[simp] lemma of_add (i x y) : of G f i (x + y) = of G f i x + of G f i y := is_ring_hom.map_add _
@[simp] lemma of_neg (i x) : of G f i (-x) = -of G f i x := is_ring_hom.map_neg _
@[simp] lemma of_sub (i x y) : of G f i (x - y) = of G f i x - of G f i y := is_ring_hom.map_sub _
@[simp] lemma of_mul (i x y) : of G f i (x * y) = of G f i x * of G f i y := is_ring_hom.map_mul _
@[simp] lemma of_pow (i x) (n : ℕ) : of G f i (x ^ n) = of G f i x ^ n := is_semiring_hom.map_pow _ _ _

/-- Every element of the direct limit corresponds to some element in
some component of the directed system. -/
theorem exists_of (z : direct_limit G f) : ∃ i x, of G f i x = z :=
nonempty.elim (by apply_instance) $ assume ind : ι,
quotient.induction_on' z $ λ x, free_abelian_group.induction_on x
  ⟨ind, 0, of_zero ind⟩
  (λ s, multiset.induction_on s
    ⟨ind, 1, of_one ind⟩
    (λ a s ih, let ⟨i, x⟩ := a, ⟨j, y, hs⟩ := ih, ⟨k, hik, hjk⟩ := directed_order.directed i j in
      ⟨k, f i k hik x * f j k hjk y, by rw [of_mul, of_f, of_f, hs]; refl⟩))
  (λ s ⟨i, x, ih⟩, ⟨i, -x, by rw [of_neg, ih]; refl⟩)
  (λ p q ⟨i, x, ihx⟩ ⟨j, y, ihy⟩, let ⟨k, hik, hjk⟩ := directed_order.directed i j in
    ⟨k, f i k hik x + f j k hjk y, by rw [of_add, of_f, of_f, ihx, ihy]; refl⟩)

@[elab_as_eliminator] theorem induction_on {C : direct_limit G f → Prop} (z : direct_limit G f)
  (ih : ∀ i x, C (of G f i x)) : C z :=
let ⟨i, x, hx⟩ := exists_of z in hx ▸ ih i x

section of_zero_exact
open_locale classical
variables (G f)
lemma of.zero_exact_aux2 {x : free_comm_ring Σ i, G i} {s t} (hxs : is_supported x s) {j k}
  (hj : ∀ z : Σ i, G i, z ∈ s → z.1 ≤ j) (hk : ∀ z : Σ i, G i, z ∈ t → z.1 ≤ k)
  (hjk : j ≤ k) (hst : s ⊆ t) :
  f j k hjk (lift (λ ix : s, f ix.1.1 j (hj ix ix.2) ix.1.2) (restriction s x)) =
  lift (λ ix : t, f ix.1.1 k (hk ix ix.2) ix.1.2) (restriction t x) :=
begin
  refine ring.in_closure.rec_on hxs _ _ _ _,
  { rw [restriction_one, lift_one, is_ring_hom.map_one (f j k hjk), restriction_one, lift_one] },
  { rw [restriction_neg, restriction_one, lift_neg, lift_one,
      is_ring_hom.map_neg (f j k hjk), is_ring_hom.map_one (f j k hjk),
      restriction_neg, restriction_one, lift_neg, lift_one] },
  { rintros _ ⟨p, hps, rfl⟩ n ih,
    rw [restriction_mul, lift_mul, is_ring_hom.map_mul (f j k hjk), ih, restriction_mul, lift_mul,
        restriction_of, dif_pos hps, lift_of, restriction_of, dif_pos (hst hps), lift_of],
    dsimp only, rw directed_system.map_map f, refl },
  { rintros x y ihx ihy,
    rw [restriction_add, lift_add, is_ring_hom.map_add (f j k hjk), ihx, ihy, restriction_add, lift_add] }
end
variables {G f}

lemma of.zero_exact_aux {x : free_comm_ring Σ i, G i} (H : ideal.quotient.mk _ x = (0 : direct_limit G f)) :
  ∃ j s, ∃ H : (∀ k : Σ i, G i, k ∈ s → k.1 ≤ j), is_supported x s ∧
    lift (λ ix : s, f ix.1.1 j (H ix ix.2) ix.1.2) (restriction s x) = (0 : G j) :=
begin
  refine span_induction (ideal.quotient.eq_zero_iff_mem.1 H) _ _ _ _,
  { rintros x (⟨i, j, hij, x, rfl⟩ | ⟨i, rfl⟩ | ⟨i, x, y, rfl⟩ | ⟨i, x, y, rfl⟩),
    { refine ⟨j, {⟨i, x⟩, ⟨j, f i j hij x⟩}, _,
        is_supported_sub (is_supported_of.2 $ or.inl rfl) (is_supported_of.2 $ or.inr $ or.inl rfl), _⟩,
      { rintros k (rfl | ⟨rfl | h⟩), refl, exact hij, cases h },
      { rw [restriction_sub, lift_sub, restriction_of, dif_pos, restriction_of, dif_pos, lift_of, lift_of],
        dsimp only, rw directed_system.map_map f, exact sub_self _,
        { left, refl }, { right, left, refl }, } },
    { refine ⟨i, {⟨i, 1⟩}, _, is_supported_sub (is_supported_of.2 $ or.inl rfl) is_supported_one, _⟩,
      { rintros k (rfl | h), refl, cases h },
      { rw [restriction_sub, lift_sub, restriction_of, dif_pos, restriction_one, lift_of, lift_one],
        dsimp only, rw [is_ring_hom.map_one (f i i _), sub_self], exact _inst_7 i i _, { left, refl } } },
    { refine ⟨i, {⟨i, x+y⟩, ⟨i, x⟩, ⟨i, y⟩}, _,
        is_supported_sub (is_supported_of.2 $ or.inr $ or.inr $ or.inl rfl)
          (is_supported_add (is_supported_of.2 $ or.inr $ or.inl rfl) (is_supported_of.2 $ or.inl rfl)), _⟩,
      { rintros k (rfl | ⟨rfl | ⟨rfl | hk⟩⟩), refl, refl, refl, cases hk },
      { rw [restriction_sub, restriction_add, restriction_of, restriction_of, restriction_of,
          dif_pos, dif_pos, dif_pos, lift_sub, lift_add, lift_of, lift_of, lift_of],
        dsimp only, rw is_ring_hom.map_add (f i i _), exact sub_self _,
        { right, right, left, refl }, { apply_instance }, { left, refl }, { right, left, refl } } },
    { refine ⟨i, {⟨i, x*y⟩, ⟨i, x⟩, ⟨i, y⟩}, _,
        is_supported_sub (is_supported_of.2 $ or.inr $ or.inr $ or.inl rfl)
          (is_supported_mul (is_supported_of.2 $ or.inr $ or.inl rfl) (is_supported_of.2 $ or.inl rfl)), _⟩,
      { rintros k (rfl | ⟨rfl | ⟨rfl | hk⟩⟩), refl, refl, refl, cases hk },
      { rw [restriction_sub, restriction_mul, restriction_of, restriction_of, restriction_of,
          dif_pos, dif_pos, dif_pos, lift_sub, lift_mul, lift_of, lift_of, lift_of],
        dsimp only, rw is_ring_hom.map_mul (f i i _), exact sub_self _,
        { right, right, left, refl }, { apply_instance }, { left, refl }, { right, left, refl } } } },
  { refine nonempty.elim (by apply_instance) (assume ind : ι, _),
    refine ⟨ind, ∅, λ _, false.elim, is_supported_zero, _⟩,
    rw [restriction_zero, lift_zero] },
  { rintros x y ⟨i, s, hi, hxs, ihs⟩ ⟨j, t, hj, hyt, iht⟩,
    rcases directed_order.directed i j with ⟨k, hik, hjk⟩,
    have : ∀ z : Σ i, G i, z ∈ s ∪ t → z.1 ≤ k,
    { rintros z (hz | hz), exact le_trans (hi z hz) hik, exact le_trans (hj z hz) hjk },
    refine ⟨k, s ∪ t, this, is_supported_add (is_supported_upwards hxs $ set.subset_union_left s t)
      (is_supported_upwards hyt $ set.subset_union_right s t), _⟩,
    { rw [restriction_add, lift_add,
        ← of.zero_exact_aux2 G f hxs hi this hik (set.subset_union_left s t),
        ← of.zero_exact_aux2 G f hyt hj this hjk (set.subset_union_right s t),
        ihs, is_ring_hom.map_zero (f i k hik), iht, is_ring_hom.map_zero (f j k hjk), zero_add] } },
  { rintros x y ⟨j, t, hj, hyt, iht⟩, rw smul_eq_mul,
    rcases exists_finset_support x with ⟨s, hxs⟩,
    rcases (s.image sigma.fst).exists_le with ⟨i, hi⟩,
    rcases directed_order.directed i j with ⟨k, hik, hjk⟩,
    have : ∀ z : Σ i, G i, z ∈ ↑s ∪ t → z.1 ≤ k,
    { rintros z (hz | hz), exact le_trans (hi z.1 $ finset.mem_image.2 ⟨z, hz, rfl⟩) hik, exact le_trans (hj z hz) hjk },
    refine ⟨k, ↑s ∪ t, this, is_supported_mul (is_supported_upwards hxs $ set.subset_union_left ↑s t)
      (is_supported_upwards hyt $ set.subset_union_right ↑s t), _⟩,
    rw [restriction_mul, lift_mul,
        ← of.zero_exact_aux2 G f hyt hj this hjk (set.subset_union_right ↑s t),
        iht, is_ring_hom.map_zero (f j k hjk), mul_zero] }
end

/-- A component that corresponds to zero in the direct limit is already zero in some
bigger module in the directed system. -/
lemma of.zero_exact {i x} (hix : of G f i x = 0) : ∃ j, ∃ hij : i ≤ j, f i j hij x = 0 :=
let ⟨j, s, H, hxs, hx⟩ := of.zero_exact_aux hix in
have hixs : (⟨i, x⟩ : Σ i, G i) ∈ s, from is_supported_of.1 hxs,
⟨j, H ⟨i, x⟩ hixs, by rw [restriction_of, dif_pos hixs, lift_of] at hx; exact hx⟩
end of_zero_exact

/-- If the maps in the directed system are injective, then the canonical maps
from the components to the direct limits are injective. -/
theorem of_inj (hf : ∀ i j hij, function.injective (f i j hij)) (i) :
  function.injective (of G f i) :=
begin
  suffices : ∀ x, of G f i x = 0 → x = 0,
  { intros x y hxy, rw ← sub_eq_zero_iff_eq, apply this,
    rw [is_ring_hom.map_sub (of G f i), hxy, sub_self] },
  intros x hx, rcases of.zero_exact hx with ⟨j, hij, hfx⟩,
  apply hf i j hij, rw [hfx, is_ring_hom.map_zero (f i j hij)]
end

variables (P : Type u₁) [comm_ring P]
variables (g : Π i, G i → P) [Π i, is_ring_hom (g i)]
variables (Hg : ∀ i j hij x, g j (f i j hij x) = g i x)
include Hg

open free_comm_ring

variables (G f)
/-- The universal property of the direct limit: maps from the components to another ring
that respect the directed system structure (i.e. make some diagram commute) give rise
to a unique map out of the direct limit. -/
def lift : direct_limit G f → P :=
ideal.quotient.lift _ (free_comm_ring.lift $ λ x, g x.1 x.2) begin
  suffices : ideal.span _ ≤
    ideal.comap (free_comm_ring.lift (λ (x : Σ (i : ι), G i), g (x.fst) (x.snd))) ⊥,
  { intros x hx, exact (mem_bot P).1 (this hx) },
  rw ideal.span_le, intros x hx,
  rw [mem_coe, ideal.mem_comap, mem_bot],
  rcases hx with ⟨i, j, hij, x, rfl⟩ | ⟨i, rfl⟩ | ⟨i, x, y, rfl⟩ | ⟨i, x, y, rfl⟩;
  simp only [lift_sub, lift_of, Hg, lift_one, lift_add, lift_mul,
      is_ring_hom.map_one (g i), is_ring_hom.map_add (g i), is_ring_hom.map_mul (g i), sub_self]
end
variables {G f}
omit Hg

instance lift.is_ring_hom : is_ring_hom (lift G f P g Hg) :=
⟨free_comm_ring.lift_one _,
λ x y, quotient.induction_on₂' x y $ λ p q, free_comm_ring.lift_mul _ _ _,
λ x y, quotient.induction_on₂' x y $ λ p q, free_comm_ring.lift_add _ _ _⟩

@[simp] lemma lift_of (i x) : lift G f P g Hg (of G f i x) = g i x := free_comm_ring.lift_of _ _
@[simp] lemma lift_zero : lift G f P g Hg 0 = 0 := is_ring_hom.map_zero _
@[simp] lemma lift_one : lift G f P g Hg 1 = 1 := is_ring_hom.map_one _
@[simp] lemma lift_add (x y) : lift G f P g Hg (x + y) = lift G f P g Hg x + lift G f P g Hg y := is_ring_hom.map_add _
@[simp] lemma lift_neg (x) : lift G f P g Hg (-x) = -lift G f P g Hg x := is_ring_hom.map_neg _
@[simp] lemma lift_sub (x y) : lift G f P g Hg (x - y) = lift G f P g Hg x - lift G f P g Hg y := is_ring_hom.map_sub _
@[simp] lemma lift_mul (x y) : lift G f P g Hg (x * y) = lift G f P g Hg x * lift G f P g Hg y := is_ring_hom.map_mul _
@[simp] lemma lift_pow (x) (n : ℕ) : lift G f P g Hg (x ^ n) = lift G f P g Hg x ^ n := is_semiring_hom.map_pow _ _ _

theorem lift_unique (F : direct_limit G f → P) [is_ring_hom F] (x) :
  F x = lift G f P (λ i x, F $ of G f i x) (λ i j hij x, by rw [of_f]) x :=
direct_limit.induction_on x $ λ i x, by rw lift_of

end direct_limit

end ring


namespace field

variables [Π i, field (G i)]
variables (f : Π i j, i ≤ j → G i → G j) [Π i j hij, is_ring_hom (f i j hij)]
variables [directed_system G f]

namespace direct_limit

instance nonzero_comm_ring : nonzero_comm_ring (ring.direct_limit G f) :=
{ zero_ne_one := nonempty.elim (by apply_instance) $ assume i : ι, begin
    change (0 : ring.direct_limit G f) ≠ 1,
    rw ← ring.direct_limit.of_one,
    intros H, rcases ring.direct_limit.of.zero_exact H.symm with ⟨j, hij, hf⟩,
    rw is_ring_hom.map_one (f i j hij) at hf,
    exact one_ne_zero hf
  end,
  .. ring.direct_limit.comm_ring G f }

theorem exists_inv {p : ring.direct_limit G f} : p ≠ 0 → ∃ y, p * y = 1 :=
ring.direct_limit.induction_on p $ λ i x H,
⟨ring.direct_limit.of G f i (x⁻¹), by erw [← ring.direct_limit.of_mul,
    mul_inv_cancel (assume h : x = 0, H $ by rw [h, ring.direct_limit.of_zero]),
    ring.direct_limit.of_one]⟩

section
open_locale classical

noncomputable def inv (p : ring.direct_limit G f) : ring.direct_limit G f :=
if H : p = 0 then 0 else classical.some (direct_limit.exists_inv G f H)

protected theorem mul_inv_cancel {p : ring.direct_limit G f} (hp : p ≠ 0) : p * inv G f p = 1 :=
by rw [inv, dif_neg hp, classical.some_spec (direct_limit.exists_inv G f hp)]

protected theorem inv_mul_cancel {p : ring.direct_limit G f} (hp : p ≠ 0) : inv G f p * p = 1 :=
by rw [_root_.mul_comm, direct_limit.mul_inv_cancel G f hp]

protected noncomputable def field : field (ring.direct_limit G f) :=
{ inv := inv G f,
  mul_inv_cancel := λ p, direct_limit.mul_inv_cancel G f,
<<<<<<< HEAD
  inv_mul_cancel := λ p, direct_limit.inv_mul_cancel G f,
  .. direct_limit.nonzero_comm_ring G f }

protected noncomputable def field : field (ring.direct_limit G f) :=
{ has_decidable_eq := classical.dec_eq _,
=======
>>>>>>> d8d09271
  inv_zero := dif_pos rfl,
  .. direct_limit.nonzero_comm_ring G f }

end

end direct_limit

end field<|MERGE_RESOLUTION|>--- conflicted
+++ resolved
@@ -516,14 +516,6 @@
 protected noncomputable def field : field (ring.direct_limit G f) :=
 { inv := inv G f,
   mul_inv_cancel := λ p, direct_limit.mul_inv_cancel G f,
-<<<<<<< HEAD
-  inv_mul_cancel := λ p, direct_limit.inv_mul_cancel G f,
-  .. direct_limit.nonzero_comm_ring G f }
-
-protected noncomputable def field : field (ring.direct_limit G f) :=
-{ has_decidable_eq := classical.dec_eq _,
-=======
->>>>>>> d8d09271
   inv_zero := dif_pos rfl,
   .. direct_limit.nonzero_comm_ring G f }
 
