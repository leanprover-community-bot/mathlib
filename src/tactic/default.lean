--- conflicted
+++ resolved
@@ -32,11 +32,7 @@
   tactic.tfae
   tactic.apply_fun
   tactic.apply
-<<<<<<< HEAD
   tactic.pi_instances
   tactic.fin_cases
   tactic.reassoc_axiom -- most likely only useful for category_theory
-=======
-  tactic.suggest
-  tactic.simp_rw
->>>>>>> bacd4da5
+  tactic.simp_rw