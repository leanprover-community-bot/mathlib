/-
Copyright (c) 2019 Scott Morrison. All rights reserved.
Released under Apache 2.0 license as described in the file LICENSE.
Authors: Scott Morrison, Markus Himmel
-/
import category_theory.limits.shapes.equalizers

/-!
# Categorical images

We define the categorical image of `f` as a factorisation `f = e ≫ m` through a monomorphism `m`,
so that `m` factors through the `m'` in any other such factorisation.

## Main statements

* When `C` has equalizers, the morphism `m` is an epimorphism.

## Future work
* TODO: coimages, and abelian categories.
* TODO: connect this with existing working in the group theory and ring theory libraries.

-/

universes v u

open category_theory
open category_theory.limits.walking_parallel_pair

namespace category_theory.limits

variables {C : Type u} [𝒞 : category.{v} C]
include 𝒞

variables {X Y : C} (f : X ⟶ Y)

/-- A factorisation of a morphism `f = e ≫ m`, with `m` monic. -/
structure mono_factorisation (f : X ⟶ Y) :=
(I : C)
(m : I ⟶ Y)
[m_mono : mono.{v} m]
(e : X ⟶ I)
(fac' : e ≫ m = f . obviously)

restate_axiom mono_factorisation.fac'
<<<<<<< HEAD
attribute [simp] mono_factorisation.fac
=======
attribute [simp, reassoc] mono_factorisation.fac

namespace mono_factorisation

/-- The obvious factorisation of a monomorphism through itself. -/
def self [mono f] : mono_factorisation f :=
{ I := X,
  m := f,
  e := 𝟙 X }

-- I'm not sure we really need this, but the linter says that an inhabited instance ought to exist...
instance [mono f]: inhabited (mono_factorisation f) := ⟨self f⟩
>>>>>>> 3ae89083

/-- The morphism `m` in a factorisation `f = e ≫ m` through a monomorphism is uniquely determined. -/
@[ext]
lemma ext
  {F F' : mono_factorisation f} (hI : F.I = F'.I) (hm : F.m = (eq_to_hom hI) ≫ F'.m) : F = F' :=
begin
  cases F, cases F',
  cases hI,
  simp at hm,
  dsimp at F_fac' F'_fac',
  congr,
  { assumption },
  { resetI, apply (cancel_mono F_m).1,
    rw [F_fac', hm, F'_fac'], }
end

end mono_factorisation

variable {f}

/-- Data exhibiting that a given factorisation through a mono is initial. -/
structure is_image (F : mono_factorisation f) :=
(lift : Π (F' : mono_factorisation f), F.I ⟶ F'.I)
(lift_fac' : Π (F' : mono_factorisation f), lift F' ≫ F'.m = F.m . obviously)

restate_axiom is_image.lift_fac'
attribute [simp, reassoc] is_image.lift_fac

variable (f)

namespace is_image

/-- The trivial factorisation of a monomorphism satisfies the universal property. -/
@[simps]
def self [mono f] : is_image (mono_factorisation.self f) :=
{ lift := λ F', F'.e }

instance [mono f] : inhabited (is_image (mono_factorisation.self f)) :=
⟨self f⟩

variable {f}
/-- Two factorisations through monomorphisms satisfying the universal property
must factor through isomorphic objects. -/
-- TODO this is another good candidate for a future `unique_up_to_canonical_iso`.
@[simps]
def iso_ext {F F' : mono_factorisation f} (hF : is_image F) (hF' : is_image F') : F.I ≅ F'.I :=
{ hom := hF.lift F',
  inv := hF'.lift F,
  hom_inv_id' := begin haveI := F.m_mono, apply (cancel_mono F.m).1, simp end,
  inv_hom_id' := begin haveI := F'.m_mono, apply (cancel_mono F'.m).1, simp end }

end is_image

/-- Data exhibiting that a morphism `f` has an image. -/
class has_image (f : X ⟶ Y) :=
(F : mono_factorisation f)
(is_image : is_image F)

variable [has_image f]

/-- The chosen factorisation of `f` through a monomorphism. -/
def image.mono_factorisation : mono_factorisation f := has_image.F f
/-- The witness of the universal property for the chosen factorisation of `f` through a monomorphism. -/
def image.is_image : is_image (image.mono_factorisation f) := has_image.is_image f

/-- The categorical image of a morphism. -/
def image : C := (image.mono_factorisation f).I
/-- The inclusion of the image of a morphism into the target. -/
def image.ι : image f ⟶ Y := (image.mono_factorisation f).m
@[simp] lemma image.as_ι : (image.mono_factorisation f).m = image.ι f := rfl
instance : mono (image.ι f) := (image.mono_factorisation f).m_mono
/-- The 'corestriction' morphism from the source to the image. -/
def image.c : X ⟶ image f := (image.mono_factorisation f).e
@[simp] lemma image.as_c : (image.mono_factorisation f).e = image.c f := rfl
@[simp] lemma image.c_ι : image.c f ≫ image.ι f = f := by erw (image.mono_factorisation f).fac

/-- The map from the source to the image of a morphism. -/
def factor_thru_image : X ⟶ image f := (image.mono_factorisation f).e
@[simp, reassoc]
lemma image.fac : factor_thru_image f ≫ image.ι f = f := (image.mono_factorisation f).fac'

variable {f}
/-- Any other factorisation of the morphism `f` through a monomorphism receives a map from the image. -/
def image.lift (F' : mono_factorisation f) : image f ⟶ F'.I := (image.is_image f).lift F'
@[simp, reassoc]
lemma image.lift_fac (F' : mono_factorisation f) : image.lift F' ≫ F'.m = image.ι f :=
(image.is_image f).lift_fac' F'

-- TODO we could put a category structure on `mono_factorisation f`,
-- with the morphisms being `g : I ⟶ I'` commuting with the `m`s
-- (they then automatically commute with the `e`s)
-- and show that an `image_of f` gives an initial object there
-- (uniqueness of the lift comes for free).

instance lift_mono (F' : mono_factorisation f) : mono.{v} (image.lift F') :=
begin
  split, intros Z a b w,
  have w' : a ≫ image.ι f = b ≫ image.ι f :=
  calc a ≫ image.ι f = a ≫ (image.lift F' ≫ F'.m) : by simp
                 ... = (a ≫ image.lift F') ≫ F'.m : by rw [category.assoc]
                 ... = (b ≫ image.lift F') ≫ F'.m : by rw w
                 ... = b ≫ (image.lift F' ≫ F'.m) : by rw [←category.assoc]
                 ... = b ≫ image.ι f : by simp,
  exact (cancel_mono (image.ι f)).1 w',
end
lemma has_image.uniq
  (F' : mono_factorisation f) (l : image f ⟶ F'.I) (w : l ≫ F'.m = image.ι f) :
  l = image.lift F' :=
begin
  haveI := F'.m_mono,
  apply (cancel_mono F'.m).1,
  rw w,
  simp,
end

section
variables (C)

/-- `has_images` represents a choice of image for every morphism -/
class has_images :=
(has_image : Π {X Y : C} (f : X ⟶ Y), has_image.{v} f)

attribute [instance] has_images.has_image
end

variable (f)
/-- The image of a monomorphism is isomorphic to the source. -/
def image_mono_iso_source [mono f] : image f ≅ X :=
is_image.iso_ext (image.is_image f) (is_image.self f)

@[simp, reassoc]
lemma image_mono_iso_source_inv_ι [mono f] : (image_mono_iso_source f).inv ≫ image.ι f = f :=
by simp [image_mono_iso_source]
@[simp, reassoc]
lemma image_mono_iso_source_hom_self [mono f] : (image_mono_iso_source f).hom ≫ f = image.ι f :=
begin
  conv { to_lhs, congr, skip, rw ←image_mono_iso_source_inv_ι f, },
  rw [←category.assoc, iso.hom_inv_id, category.id_comp],
end

-- This is the proof from https://en.wikipedia.org/wiki/Image_(category_theory), which is taken from:
-- Mitchell, Barry (1965), Theory of categories, MR 0202787, p.12, Proposition 10.1
instance [Π {Z : C} (g h : image f ⟶ Z), has_limit.{v} (parallel_pair g h)] :
  epi (factor_thru_image f) :=
⟨λ Z g h w,
begin
  let q := equalizer.ι g h,
  let e' := equalizer.lift _ _ _ w, -- TODO make more of the arguments to equalizer.lift implicit?
  let F' : mono_factorisation f :=
  { I := equalizer g h,
    m := q ≫ image.ι f,
    e := e' },
  let v := image.lift F',
  have t₀ : v ≫ q ≫ image.ι f = image.ι f := image.lift_fac F',
  have t : v ≫ q = 𝟙 (image f) := (cancel_mono_id (image.ι f)).1 (by { convert t₀ using 1, rw category.assoc }),
  -- The proof from wikipedia next proves `q ≫ v = 𝟙 _`,
  -- and concludes that `equalizer g h ≅ image f`,
  -- but this isn't necessary.
  calc g = 𝟙 (image f) ≫ g : by rw [category.id_comp]
     ... = v ≫ q ≫ g       : by rw [←t, category.assoc]
     ... = v ≫ q ≫ h       : by rw [equalizer.condition g h]
     ... = 𝟙 (image f) ≫ h : by rw [←category.assoc, t]
     ... = h                : by rw [category.id_comp]
end⟩

end category_theory.limits<|MERGE_RESOLUTION|>--- conflicted
+++ resolved
@@ -42,9 +42,6 @@
 (fac' : e ≫ m = f . obviously)
 
 restate_axiom mono_factorisation.fac'
-<<<<<<< HEAD
-attribute [simp] mono_factorisation.fac
-=======
 attribute [simp, reassoc] mono_factorisation.fac
 
 namespace mono_factorisation
@@ -57,7 +54,6 @@
 
 -- I'm not sure we really need this, but the linter says that an inhabited instance ought to exist...
 instance [mono f]: inhabited (mono_factorisation f) := ⟨self f⟩
->>>>>>> 3ae89083
 
 /-- The morphism `m` in a factorisation `f = e ≫ m` through a monomorphism is uniquely determined. -/
 @[ext]
