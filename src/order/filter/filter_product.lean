/-
Copyright (c) 2019 Abhimanyu Pallavi Sudhir. All rights reserved.
Released under Apache 2.0 license as described in the file LICENSE.
Authors: Abhimanyu Pallavi Sudhir
"Filterproducts" (ultraproducts on general filters), ultraproducts.
-/

import order.filter.basic
import algebra.pi_instances

universes u v
variables {α : Type u} (β : Type v) (φ : filter α)
open_locale classical

namespace filter

local notation `∀*` binders `, ` r:(scoped p, filter.eventually p φ) := r

/-- Two sequences are bigly equal iff the kernel of their difference is in φ -/
def bigly_equal : setoid (α → β) :=
⟨ λ a b, ∀* n, a n = b n,
  λ a, by simp,
  λ a b ab, by simpa only [eq_comm],
  λ a b c ab bc, sets_of_superset φ (inter_sets φ ab bc) (λ n r, eq.trans r.1 r.2)⟩

/-- Ultraproduct, but on a general filter -/
def filterprod := quotient (bigly_equal β φ)
local notation `β*` := filterprod β φ

namespace filter_product

variables {α β φ} include φ

/-- Equivalence class containing the given sequence -/
def of_seq : (α → β) → β* := @quotient.mk' (α → β) (bigly_equal β φ)

/-- Equivalence class containing the constant sequence of a term in β -/
def of (b : β) : β* := of_seq (function.const α b)

/-- Lift function to filter product -/
def lift (f : β → β) : β* → β* :=
λ x, quotient.lift_on' x (λ a, (of_seq $ λ n, f (a n) : β*)) $
  λ a b h, quotient.sound' $ show _ ∈ _, by filter_upwards [h] λ i hi, congr_arg _ hi

/-- Lift binary operation to filter product -/
def lift₂ (f : β → β → β) : β* → β* → β* :=
λ x y, quotient.lift_on₂' x y (λ a b, (of_seq $ λ n, f (a n) (b n) : β*)) $
  λ a₁ a₂ b₁ b₂ h1 h2, quotient.sound' $ show _ ∈ _,
  by filter_upwards [h1, h2] λ i hi1 hi2, congr (congr_arg _ hi1) hi2

/-- Lift properties to filter product -/
def lift_rel (R : β → Prop) : β* → Prop :=
λ x, quotient.lift_on' x (λ a, ∀* i, R (a i)) $ λ a b h, propext
  ⟨ λ ha, by filter_upwards [h, ha] λ i hi hia, by simpa [hi.symm],
    λ hb, by filter_upwards [h, hb] λ i hi hib, by simpa [hi.symm.symm] ⟩

/-- Lift binary relations to filter product -/
def lift_rel₂ (R : β → β → Prop) : β* → β* → Prop :=
λ x y, quotient.lift_on₂' x y (λ a b, ∀* i, R (a i) (b i)) $
  λ a₁ a₂ b₁ b₂ h₁ h₂, propext
  ⟨ λ ha, by filter_upwards [h₁, h₂, ha] λ i hi1 hi2 hia, by simpa [hi1.symm, hi2.symm],
    λ hb, by filter_upwards [h₁, h₂, hb] λ i hi1 hi2 hib, by simpa [hi1.symm.symm, hi2.symm.symm] ⟩

instance coe_filterprod : has_coe_t β β* := ⟨ of ⟩ -- note [use has_coe_t]

instance [inhabited β] : inhabited β* := ⟨of (default _)⟩

instance [has_add β] : has_add β* := { add := lift₂ has_add.add }

instance [has_zero β] : has_zero β* := { zero := of 0 }

instance [has_neg β] : has_neg β* := { neg := lift has_neg.neg }

instance [add_semigroup β] : add_semigroup β* :=
{ add_assoc := λ x y z, quotient.induction_on₃' x y z $ λ a b c, quotient.sound' $
    show ∀* _, _ + _ + _ = _ + (_ + _), by simp only [add_assoc, eq_self_iff_true];
    exact φ.univ_sets,
  ..filter_product.has_add }

instance [add_left_cancel_semigroup β] : add_left_cancel_semigroup β* :=
{ add_left_cancel := λ x y z, quotient.induction_on₃' x y z $ λ a b c h,
    have h' : _ := quotient.exact' h, quotient.sound' $
    by filter_upwards [h'] λ i, add_left_cancel,
  ..filter_product.add_semigroup }

instance [add_right_cancel_semigroup β] : add_right_cancel_semigroup β* :=
{ add_right_cancel := λ x y z, quotient.induction_on₃' x y z $ λ a b c h,
    have h' : _ := quotient.exact' h, quotient.sound' $
    by filter_upwards [h'] λ i, add_right_cancel,
  ..filter_product.add_semigroup }

instance [add_monoid β] : add_monoid β* :=
{ zero_add := λ x, quotient.induction_on' x
    (λ a, quotient.sound'(by simp only [zero_add]; apply (setoid.iseqv _).1)),
  add_zero := λ x, quotient.induction_on' x
    (λ a, quotient.sound'(by simp only [add_zero]; apply (setoid.iseqv _).1)),
  ..filter_product.add_semigroup,
  ..filter_product.has_zero }

instance [add_comm_semigroup β] : add_comm_semigroup β* :=
{ add_comm := λ x y, quotient.induction_on₂' x y
    (λ a b, quotient.sound' (by simp only [add_comm]; apply (setoid.iseqv _).1)),
  ..filter_product.add_semigroup }

instance [add_comm_monoid β] : add_comm_monoid β* :=
{ ..filter_product.add_comm_semigroup,
  ..filter_product.add_monoid }

instance [add_group β] : add_group β* :=
{ add_left_neg := λ x, quotient.induction_on' x
    (λ a, quotient.sound' (by simp only [add_left_neg]; apply (setoid.iseqv _).1)),
  ..filter_product.add_monoid,
  ..filter_product.has_neg }

instance [add_comm_group β] : add_comm_group β* :=
{ ..filter_product.add_comm_monoid,
  ..filter_product.add_group }

instance [has_mul β] : has_mul β* := { mul := lift₂ has_mul.mul }

instance [has_one β] : has_one β* := { one := of 1 }

instance [has_inv β] : has_inv β* := { inv := lift has_inv.inv }

instance [semigroup β] : semigroup β* :=
{ mul_assoc := λ x y z, quotient.induction_on₃' x y z $ λ a b c, quotient.sound' $
    show ∀* _, _ * _ * _ = _ * (_ * _), by simp only [mul_assoc, eq_self_iff_true];
    exact φ.univ_sets,
  ..filter_product.has_mul }

instance [monoid β] : monoid β* :=
{ one_mul := λ x, quotient.induction_on' x
    (λ a, quotient.sound' (by simp only [one_mul]; apply (setoid.iseqv _).1)),
  mul_one := λ x, quotient.induction_on' x
    (λ a, quotient.sound' (by simp only [mul_one]; apply (setoid.iseqv _).1)),
  ..filter_product.semigroup,
  ..filter_product.has_one }

instance [comm_semigroup β] : comm_semigroup β* :=
{ mul_comm := λ x y, quotient.induction_on₂' x y
    (λ a b, quotient.sound' (by simp only [mul_comm]; apply (setoid.iseqv _).1)),
  ..filter_product.semigroup }

instance [comm_monoid β] : comm_monoid β* :=
{ ..filter_product.comm_semigroup,
  ..filter_product.monoid }

instance [group β] : group β* :=
{ mul_left_inv := λ x, quotient.induction_on' x
    (λ a, quotient.sound' (by simp only [mul_left_inv]; apply (setoid.iseqv _).1)),
  ..filter_product.monoid,
  ..filter_product.has_inv }

instance [comm_group β] : comm_group β* :=
{ ..filter_product.comm_monoid,
  ..filter_product.group }

instance [distrib β] : distrib β* :=
{ left_distrib := λ x y z, quotient.induction_on₃' x y z
    (λ x y z, quotient.sound' (by simp only [left_distrib]; apply (setoid.iseqv _).1)),
  right_distrib := λ x y z, quotient.induction_on₃' x y z
    (λ x y z, quotient.sound' (by simp only [right_distrib]; apply (setoid.iseqv _).1)),
  ..filter_product.has_add,
  ..filter_product.has_mul }

instance [mul_zero_class β] : mul_zero_class β* :=
{ zero_mul := λ x, quotient.induction_on' x
    (λ a, quotient.sound' (by simp only [zero_mul]; apply (setoid.iseqv _).1)),
  mul_zero := λ x, quotient.induction_on' x
    (λ a, quotient.sound' (by simp only [mul_zero]; apply (setoid.iseqv _).1)),
  ..filter_product.has_mul,
  ..filter_product.has_zero }

instance [semiring β] : semiring β* :=
{ ..filter_product.add_comm_monoid,
  ..filter_product.monoid,
  ..filter_product.distrib,
  ..filter_product.mul_zero_class }

instance [ring β] : ring β* :=
{ ..filter_product.add_comm_group,
  ..filter_product.monoid,
  ..filter_product.distrib }

instance [comm_semiring β] : comm_semiring β* :=
{ ..filter_product.semiring,
  ..filter_product.comm_monoid }

instance [comm_ring β] : comm_ring β* :=
{ ..filter_product.ring,
  ..filter_product.comm_semigroup }

/-- If `φ ≠ ⊥` then `0 ≠ 1` in the ultraproduct.
This cannot be an instance, since it depends on `φ ≠ ⊥`. -/
protected def zero_ne_one_class [zero_ne_one_class β] (NT : φ ≠ ⊥) : zero_ne_one_class β* :=
{ zero_ne_one := λ c, have c' : _ := quotient.exact' c, by
  { change _ ∈ _ at c',
    simp only [set.set_of_false, zero_ne_one, empty_in_sets_eq_bot] at c',
    exact NT c' },
  ..filter_product.has_zero,
  ..filter_product.has_one }

/-- If `φ` is an ultrafilter then the ultraproduct is a division ring.
This cannot be an instance, since it depends on `φ` being an ultrafilter. -/
protected def division_ring [division_ring β] (U : is_ultrafilter φ) : division_ring β* :=
{ mul_inv_cancel := λ x, quotient.induction_on' x $ λ a hx, quotient.sound' $
    have hx1 : _ := (not_imp_not.mpr quotient.eq'.mpr) hx,
    have hx2 : _ := (ultrafilter_iff_compl_mem_iff_not_mem.mp U _).mpr hx1,
    have h : {n : α | ¬a n = 0} ⊆ {n : α | a n * (a n)⁻¹ = 1} :=
      by rw [set.set_of_subset_set_of]; exact λ n, division_ring.mul_inv_cancel,
    mem_sets_of_superset hx2 h,
  inv_mul_cancel := λ x, quotient.induction_on' x $ λ a hx, quotient.sound' $
    have hx1 : _ := (not_imp_not.mpr quotient.eq'.mpr) hx,
    have hx2 : _ := (ultrafilter_iff_compl_mem_iff_not_mem.mp U _).mpr hx1,
    have h : {n : α | ¬a n = 0} ⊆ {n : α | (a n)⁻¹ * a n = 1} :=
      by rw [set.set_of_subset_set_of]; exact λ n, division_ring.inv_mul_cancel,
    mem_sets_of_superset hx2 h,
  inv_zero := quotient.sound' $ by show _ ∈ _;
    simp only [inv_zero, eq_self_iff_true, (set.univ_def).symm, univ_sets],
  ..filter_product.ring,
  ..filter_product.has_inv,
  ..filter_product.zero_ne_one_class U.1 }

/-- If `φ` is an ultrafilter then the ultraproduct is a field.
This cannot be an instance, since it depends on `φ` being an ultrafilter. -/
protected def field [field β] (U : is_ultrafilter φ) : field β* :=
{ ..filter_product.comm_ring,
  ..filter_product.division_ring U }

<<<<<<< HEAD
/-- If `φ` is an ultrafilter then the ultraproduct is a discrete field.
This cannot be an instance, since it depends on `φ` being an ultrafilter. -/
protected noncomputable def field [field β] (U : is_ultrafilter φ) :
  field β* :=
{ inv_zero := quotient.sound' $ by show _ ∈ _;
    simp only [inv_zero, eq_self_iff_true, (set.univ_def).symm, univ_sets],
  has_decidable_eq := by apply_instance,
  ..filter_product.field U }

=======
>>>>>>> d8d09271
instance [has_le β] : has_le β* := { le := lift_rel₂ has_le.le }

instance [preorder β] : preorder β* :=
{ le_refl := λ x, quotient.induction_on' x $ λ a, show _ ∈ _,
    by simp only [le_refl, (set.univ_def).symm, univ_sets],
  le_trans := λ x y z, quotient.induction_on₃' x y z $ λ a b c hab hbc,
    by filter_upwards [hab, hbc] λ i, le_trans,
  ..filter_product.has_le}

instance [partial_order β] : partial_order β* :=
{ le_antisymm := λ x y, quotient.induction_on₂' x y $ λ a b hab hba, quotient.sound' $
    have hI : {n | a n = b n} = _ ∩ _ := set.ext (λ n, le_antisymm_iff),
    show _ ∈ _, by rw hI; exact inter_sets _ hab hba
  ..filter_product.preorder }

/-- If `φ` is an ultrafilter then the ultraproduct is a linear order.
This cannot be an instance, since it depends on `φ` being an ultrafilter. -/
protected def linear_order [linear_order β] (U : is_ultrafilter φ) : linear_order β* :=
{ le_total := λ x y, quotient.induction_on₂' x y $ λ a b,
    have hS : _ ⊆ {i | b i ≤ a i} := λ i, le_of_not_le,
    or.cases_on (mem_or_compl_mem_of_ultrafilter U {i | a i ≤ b i})
      (λ h, or.inl h)
      (λ h, or.inr (sets_of_superset _ h hS))
  ..filter_product.partial_order }

theorem of_inj (NT : φ ≠ ⊥) : function.injective (@of _ β φ) :=
begin
  intros r s rs, by_contra N,
  rw [of, of, of_seq, quotient.eq', bigly_equal] at rs,
  simp only [N, eventually_false_iff_eq_bot] at rs,
  exact NT rs
end

theorem of_seq_fun (f g : α → β) (h : β → β) (H : ∀* n, f n = h (g n)) :
  of_seq f = (lift h) (@of_seq _ _ φ g) := quotient.sound' H

theorem of_seq_fun₂ (f g₁ g₂ : α → β) (h : β → β → β) (H : ∀* n, f n = h (g₁ n) (g₂ n)) :
  of_seq f = (lift₂ h) (@of_seq _ _ φ g₁) (@of_seq _ _ φ g₂) := quotient.sound' H

@[simp] lemma of_seq_zero [has_zero β] : of_seq 0 = (0 : β*) := rfl

@[simp] lemma of_seq_add [has_add β] (f g : α → β) :
  of_seq (f + g) = of_seq f + (of_seq g : β*) := rfl

@[simp] lemma of_seq_neg [has_neg β] (f : α → β) : of_seq (-f) = - (of_seq f : β*) := rfl

@[simp] lemma of_seq_one [has_one β] : of_seq 1 = (1 : β*) := rfl

@[simp] lemma of_seq_mul [has_mul β] (f g : α → β) :
  of_seq (f * g) = of_seq f * (of_seq g : β*) := rfl

@[simp] lemma of_seq_inv [has_inv β] (f : α → β) : of_seq (f⁻¹) = (of_seq f : β*)⁻¹ := rfl

@[simp] lemma of_eq_coe (x : β) : of x = (x : β*) := rfl

@[simp] lemma coe_injective (x y : β) (NT : φ ≠ ⊥) : (x : β*) = y ↔ x = y :=
⟨λ h, of_inj NT h, λ h, by rw h⟩

lemma of_eq (x y : β) (NT : φ ≠ ⊥) : x = y ↔ of x = (of y : β*) :=
by simp [NT]

lemma of_ne (x y : β) (NT : φ ≠ ⊥) : x ≠ y ↔ of x ≠ (of y : β*) :=
by show ¬ x = y ↔ of x ≠ of y; rwa [of_eq]

lemma of_eq_zero [has_zero β] (NT : φ ≠ ⊥) (x : β) : x = 0 ↔ (x : β*) = (0 : β*) := of_eq _ _ NT

lemma of_ne_zero [has_zero β] (NT : φ ≠ ⊥) (x : β) : x ≠ 0 ↔ (x : β*) ≠ (0 : β*) := of_ne _ _ NT

@[simp, move_cast] lemma of_zero [has_zero β] : ((0 : β) : β*) = 0 := rfl

@[simp, move_cast] lemma of_add [has_add β] (x y : β) : ((x + y : β) : β*) = x + y := rfl

@[simp, move_cast] lemma of_bit0 [has_add β] (x : β) : ((bit0 x : β) : β*) = bit0 x := rfl

@[simp, move_cast] lemma of_bit1 [has_add β] [has_one β] (x : β) :
  ((bit1 x : β) : β*) = bit1 x := rfl

@[simp, move_cast] lemma of_neg [has_neg β] (x : β) : ((- x : β) : β*) = - x := rfl

@[simp, move_cast] lemma of_sub [add_group β] (x y : β) : ((x - y : β) : β*) = x - y := rfl

@[simp, move_cast] lemma of_one [has_one β] : ((1 : β) : β*) = 1 := rfl

@[simp, move_cast] lemma of_mul [has_mul β] (x y : β) : ((x * y : β) : β*) = x * y := rfl

@[simp, move_cast] lemma of_inv [has_inv β] (x : β) : ((x⁻¹ : β) : β*) = x⁻¹ := rfl

@[simp, move_cast] lemma of_div [division_ring β] (U : is_ultrafilter φ) (x y : β) :
  ((x / y : β) : β*) = @has_div.div _
  (@has_div_of_division_ring _ (filter_product.division_ring U))
  (x : β*) (y : β*) :=
rfl

lemma of_rel_of_rel {R : β → Prop} {x : β} :
  R x → (lift_rel R) (of x : β*) :=
λ hx, show ∀* i, R x, by simp [hx]

lemma of_rel {R : β → Prop} {x : β} (NT: φ ≠ ⊥) :
  R x ↔ (lift_rel R) (of x : β*) :=
⟨ of_rel_of_rel,
begin
  intro hxy,
  change ∀* i, R x at hxy,
  by_contra h,
  simp only [h, eventually_false_iff_eq_bot] at hxy,
  exact NT hxy
end⟩

lemma of_rel_of_rel₂ {R : β → β → Prop} {x y : β} :
  R x y → (lift_rel₂ R) (of x) (of y : β*) :=
λ hxy, show ∀* i, R x y, by simp [hxy]

lemma of_rel₂ {R : β → β → Prop} {x y : β} (NT: φ ≠ ⊥) :
  R x y ↔ (lift_rel₂ R) (of x) (of y : β*) :=
⟨ of_rel_of_rel₂,
  λ hxy, by change ∀* i, R x y at hxy; by_contra h;
  simp only [h, eventually_false_iff_eq_bot] at hxy;
  exact NT hxy ⟩

lemma of_le_of_le [has_le β] {x y : β} : x ≤ y → of x ≤ (of y : β*) := of_rel_of_rel₂

lemma of_le [has_le β] {x y : β} (NT: φ ≠ ⊥) : x ≤ y ↔ of x ≤ (of y : β*) := of_rel₂ NT

lemma lt_def [K : preorder β] (U : is_ultrafilter φ) {x y : β*} :
  (x < y) ↔ lift_rel₂ (<) x y :=
⟨ quotient.induction_on₂' x y $ λ a b ⟨hxy, hyx⟩,
  have hyx' : _ := (ultrafilter_iff_compl_mem_iff_not_mem.mp U _).mpr hyx,
  by filter_upwards [hxy, hyx'] λ i hi1 hi2, lt_iff_le_not_le.mpr ⟨hi1, hi2⟩,
  quotient.induction_on₂' x y $ λ a b hab,
  ⟨ by filter_upwards [hab] λ i, le_of_lt, λ hba,
    have hc : ∀ i : α, a i < b i ∧ b i ≤ a i → false := λ i ⟨h1, h2⟩, not_lt_of_le h2 h1,
    have h0 : ∅ = {i : α | a i < b i} ∩ {i : α | b i ≤ a i} :=
    by simp only [set.inter_def, hc, set.set_of_false, eq_self_iff_true, set.mem_set_of_eq],
    U.1 $ empty_in_sets_eq_bot.mp $ by rw [h0]; exact inter_sets _ hab hba ⟩ ⟩

lemma lt_def' [K : preorder β] (U : is_ultrafilter φ) :
  ((<) : β* → β* → Prop) = lift_rel₂ (<) :=
by ext x y; exact lt_def U

lemma of_lt_of_lt [preorder β] (U : is_ultrafilter φ) {x y : β} :
  x < y → of x < (of y : β*) :=
by rw lt_def U; apply of_rel_of_rel₂

lemma of_lt [preorder β] {x y : β} (U : is_ultrafilter φ) : x < y ↔ of x < (of y : β*) :=
by rw lt_def U; exact of_rel₂ U.1

lemma lift_id : lift id = (id : β* → β*) :=
funext $ λ x, quotient.induction_on' x $ by apply λ a, quotient.sound (setoid.refl _)

/-- If `φ` is an ultrafilter then the ultraproduct is an ordered commutative group.
This cannot be an instance, since it depends on `φ` being an ultrafilter. -/
protected def ordered_comm_group [ordered_comm_group β] (U : is_ultrafilter φ) : ordered_comm_group β* :=
{ add_le_add_left := λ x y hxy z, by revert hxy; exact quotient.induction_on₃' x y z
    (λ a b c hab, by filter_upwards [hab] λ i hi, by simpa),
  add_lt_add_left := λ x y hxy z, by revert hxy; exact quotient.induction_on₃' x y z
    (λ a b c hab, by rw lt_def U at hab ⊢;
    filter_upwards [hab] λ i hi, add_lt_add_left hi (c i)),
  ..filter_product.partial_order, ..filter_product.add_comm_group }

/-- If `φ` is an ultrafilter then the ultraproduct is an ordered ring.
This cannot be an instance, since it depends on `φ` being an ultrafilter. -/
protected def ordered_ring [ordered_ring β] (U : is_ultrafilter φ) : ordered_ring β* :=
{ mul_nonneg := λ x y, quotient.induction_on₂' x y $
    λ a b ha hb, by filter_upwards [ha, hb] λ i, by simp only [set.mem_set_of_eq];
    exact mul_nonneg,
  mul_pos := λ x y, quotient.induction_on₂' x y $
    λ a b ha hb, by rw lt_def U at ha hb ⊢; filter_upwards [ha, hb] λ i, mul_pos,
  ..filter_product.ring, ..filter_product.ordered_comm_group U,
  ..filter_product.zero_ne_one_class U.1 }

/-- If `φ` is an ultrafilter then the ultraproduct is a linear ordered ring.
This cannot be an instance, since it depends on `φ` being an ultrafilter. -/
protected def linear_ordered_ring [linear_ordered_ring β] (U : is_ultrafilter φ) :
  linear_ordered_ring β* :=
{ zero_lt_one := by rw lt_def U; show (∀* i, (0 : β) < 1); simp [zero_lt_one],
  ..filter_product.ordered_ring U, ..filter_product.linear_order U }

/-- If `φ` is an ultrafilter then the ultraproduct is a linear ordered field.
This cannot be an instance, since it depends on `φ` being an ultrafilter. -/
protected def linear_ordered_field [linear_ordered_field β] (U : is_ultrafilter φ) :
  linear_ordered_field β* :=
{ ..filter_product.linear_ordered_ring U, ..filter_product.field U }

/-- If `φ` is an ultrafilter then the ultraproduct is a linear ordered commutative ring.
This cannot be an instance, since it depends on `φ` being an ultrafilter. -/
protected def linear_ordered_comm_ring [linear_ordered_comm_ring β] (U : is_ultrafilter φ) :
  linear_ordered_comm_ring β* :=
{ ..filter_product.linear_ordered_ring U, ..filter_product.comm_monoid }

/-- If `φ` is an ultrafilter then the ultraproduct is a decidable linear order.
This cannot be an instance, since it depends on `φ` being an ultrafilter. -/
protected noncomputable def decidable_linear_order [decidable_linear_order β] (U : is_ultrafilter φ) :
  decidable_linear_order β* :=
{ decidable_le := by apply_instance,
  ..filter_product.linear_order U }

/-- If `φ` is an ultrafilter then the ultraproduct is a decidable linear ordered commutative group.
This cannot be an instance, since it depends on `φ` being an ultrafilter. -/
protected noncomputable def decidable_linear_ordered_comm_group
  [decidable_linear_ordered_comm_group β] (U : is_ultrafilter φ) :
  decidable_linear_ordered_comm_group β* :=
{ ..filter_product.ordered_comm_group U, ..filter_product.decidable_linear_order U }

/-- If `φ` is an ultrafilter then the ultraproduct is a decidable linear ordered commutative ring.
This cannot be an instance, since it depends on `φ` being an ultrafilter. -/
protected noncomputable def decidable_linear_ordered_comm_ring
  [decidable_linear_ordered_comm_ring β] (U : is_ultrafilter φ) :
  decidable_linear_ordered_comm_ring β* :=
{ ..filter_product.linear_ordered_comm_ring U,
  ..filter_product.decidable_linear_ordered_comm_group U }

/-- If `φ` is an ultrafilter then the ultraproduct is a discrete linear ordered field.
This cannot be an instance, since it depends on `φ` being an ultrafilter. -/
protected noncomputable def discrete_linear_ordered_field [discrete_linear_ordered_field β]
  (U : is_ultrafilter φ) : discrete_linear_ordered_field β* :=
{ ..filter_product.linear_ordered_field U, ..filter_product.decidable_linear_ordered_comm_ring U,
  ..filter_product.field U }

instance ordered_cancel_comm_monoid [ordered_cancel_comm_monoid β] : ordered_cancel_comm_monoid β* :=
{ add_le_add_left := λ x y hxy z, by revert hxy; exact quotient.induction_on₃' x y z
    (λ a b c hab, by filter_upwards [hab] λ i hi, by simpa),
  le_of_add_le_add_left := λ x y z, quotient.induction_on₃' x y z $ λ x y z h,
  by filter_upwards [h] λ i, le_of_add_le_add_left,
  ..filter_product.add_comm_monoid, ..filter_product.add_left_cancel_semigroup,
  ..filter_product.add_right_cancel_semigroup, ..filter_product.partial_order }

lemma max_def [K : decidable_linear_order β] (U : is_ultrafilter φ) (x y : β*) :
  @max β* (filter_product.decidable_linear_order U) x y = (lift₂ max) x y :=
quotient.induction_on₂' x y $ λ a b, by unfold max;
begin
  split_ifs,
  exact quotient.sound'(by filter_upwards [h] λ i hi, (max_eq_right hi).symm),
  exact quotient.sound'(by filter_upwards [@le_of_not_le _ (filter_product.linear_order U) _ _ h]
    λ i hi, (max_eq_left hi).symm),
end

lemma min_def [K : decidable_linear_order β] (U : is_ultrafilter φ) (x y : β*) :
  @min β* (filter_product.decidable_linear_order U) x y = (lift₂ min) x y :=
quotient.induction_on₂' x y $ λ a b, by unfold min;
begin
  split_ifs,
  exact quotient.sound'(by filter_upwards [h] λ i hi, (min_eq_left hi).symm),
  exact quotient.sound'(by filter_upwards [@le_of_not_le _ (filter_product.linear_order U) _ _ h]
    λ i hi, (min_eq_right hi).symm),
end

lemma abs_def [decidable_linear_ordered_comm_group β] (U : is_ultrafilter φ) (x : β*) :
  @abs _ (filter_product.decidable_linear_ordered_comm_group U) x = (lift abs) x :=
quotient.induction_on' x $ λ a, by unfold abs; rw max_def;
exact quotient.sound' (show ∀* i, abs _ = _, by simp)

@[simp] lemma of_max [decidable_linear_order β] (U : is_ultrafilter φ) (x y : β) :
  ((max x y : β) : β*) = @max _ (filter_product.decidable_linear_order U) (x : β*) y :=
begin
unfold max, split_ifs,
{ refl },
{ exact false.elim (h_1 (of_le_of_le h)) },
{ exact false.elim (h ((of_le U.1).mpr h_1)) },
{ refl }
end

@[simp] lemma of_min [decidable_linear_order β] (U : is_ultrafilter φ) (x y : β) :
  ((min x y : β) : β*) = @min _ (filter_product.decidable_linear_order U) (x : β*) y :=
begin
unfold min, split_ifs,
{ refl },
{ exact false.elim (h_1 (of_le_of_le h)) },
{ exact false.elim (h ((of_le U.1).mpr h_1)) },
{ refl }
end

@[simp] lemma of_abs [decidable_linear_ordered_comm_group β] (U : is_ultrafilter φ) (x : β) :
  ((abs x : β) : β*) = @abs _ (filter_product.decidable_linear_ordered_comm_group U) (x : β*) :=
of_max U x (-x)

end filter_product

end filter<|MERGE_RESOLUTION|>--- conflicted
+++ resolved
@@ -227,18 +227,6 @@
 { ..filter_product.comm_ring,
   ..filter_product.division_ring U }
 
-<<<<<<< HEAD
-/-- If `φ` is an ultrafilter then the ultraproduct is a discrete field.
-This cannot be an instance, since it depends on `φ` being an ultrafilter. -/
-protected noncomputable def field [field β] (U : is_ultrafilter φ) :
-  field β* :=
-{ inv_zero := quotient.sound' $ by show _ ∈ _;
-    simp only [inv_zero, eq_self_iff_true, (set.univ_def).symm, univ_sets],
-  has_decidable_eq := by apply_instance,
-  ..filter_product.field U }
-
-=======
->>>>>>> d8d09271
 instance [has_le β] : has_le β* := { le := lift_rel₂ has_le.le }
 
 instance [preorder β] : preorder β* :=
