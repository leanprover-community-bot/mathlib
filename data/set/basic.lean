--- conflicted
+++ resolved
@@ -659,40 +659,36 @@
 ⟨ assume s_eq x h, by rw [s_eq]; simp
 , assume h, set.ext $ assume ⟨x, hx⟩, by simp [h]⟩
 
-<<<<<<< HEAD
-lemma image_subset_eq {f : α → β} {s : set α} {t : set β} :
-  (f '' s ⊆ t) = (s ⊆ f ⁻¹' t) :=
-propext ball_image_iff
-
-theorem image_preimage_subset (f : α → β) (s : set β) :
-  f '' (f ⁻¹' s) ⊆ s :=
-λ x h, let ⟨y, hx, heq⟩ := h in by rw [←heq]; exact hx
-
-theorem subset_preimage_image (s : set α) (f : α → β) :
-  s ⊆ f ⁻¹' (f '' s) :=
-λ x h, mem_image_of_mem f h
-
-theorem inter_preimage_subset (s : set α) (t : set β) (f : α → β) :
-  s ∩ f ⁻¹' t ⊆ f ⁻¹' (f '' s ∩ t) :=
-λ x h, ⟨mem_image_of_mem _ h.left, h.right⟩
-
-theorem union_preimage_subset (s : set α) (t : set β) (f : α → β) :
-  s ∪ f ⁻¹' t ⊆ f ⁻¹' (f '' s ∪ t) :=
-λ x h, or.elim h (λ l, or.inl $ mem_image_of_mem _ l) (λ r, or.inr r)
-
-theorem image_union_supset (f : α → β) (s : set α) (t : set β) :
-  f '' s ∪ t ⊇ f '' (s ∪ f ⁻¹' t) :=
-λ x h, let ⟨x, hx, heq⟩ := h in 
-or.elim hx (λ l, or.inl $ mem_image l heq) (λ r, or.inr $ by rw [←heq]; exact r)
-
-end preimage
-=======
 lemma image_preimage_eq_inter_rng {f : α → β} {t : set β} :
   f '' preimage f t = t ∩ f '' univ :=
 set.ext $ assume x, ⟨assume ⟨x, hx, heq⟩, heq ▸ ⟨hx, mem_image_of_mem f trivial⟩,
   assume ⟨hx, ⟨y, hy, h_eq⟩⟩, h_eq ▸ mem_image_of_mem f $
     show y ∈ preimage f t, by simp [preimage, h_eq, hx]⟩
->>>>>>> e7b2a0f7
+
+lemma image_subset_eq {f : α → β} {s : set α} {t : set β} :
+  (f '' s ⊆ t) = (s ⊆ f ⁻¹' t) :=
+propext ball_image_iff
+
+theorem image_preimage_subset (f : α → β) (s : set β) :
+  f '' (f ⁻¹' s) ⊆ s :=
+λ x h, let ⟨y, hx, heq⟩ := h in by rw [←heq]; exact hx
+
+theorem subset_preimage_image (s : set α) (f : α → β) :
+  s ⊆ f ⁻¹' (f '' s) :=
+λ x h, mem_image_of_mem f h
+
+theorem inter_preimage_subset (s : set α) (t : set β) (f : α → β) :
+  s ∩ f ⁻¹' t ⊆ f ⁻¹' (f '' s ∩ t) :=
+λ x h, ⟨mem_image_of_mem _ h.left, h.right⟩
+
+theorem union_preimage_subset (s : set α) (t : set β) (f : α → β) :
+  s ∪ f ⁻¹' t ⊆ f ⁻¹' (f '' s ∪ t) :=
+λ x h, or.elim h (λ l, or.inl $ mem_image_of_mem _ l) (λ r, or.inr r)
+
+theorem image_union_supset (f : α → β) (s : set α) (t : set β) :
+  f '' s ∪ t ⊇ f '' (s ∪ f ⁻¹' t) :=
+λ x h, let ⟨x, hx, heq⟩ := h in 
+or.elim hx (λ l, or.inl $ mem_image l heq) (λ r, or.inr $ by rw [←heq]; exact r)
 
 end preimage
 
